--- conflicted
+++ resolved
@@ -4,11 +4,7 @@
 import { chars, byteLength } from '../../string.js';
 import { ESC, CANCEL, UTIMap, EMOJI_RE } from './constants.js';
 import { basename, extname } from '../../path.js';
-<<<<<<< HEAD
-import readAll from '../../readAll.js';
 import { interop } from '../../module.js';
-=======
->>>>>>> 113330a9
 
 function charWidth(char) {
     if (EMOJI_RE.test(char)) {
@@ -135,17 +131,8 @@
     const isWindows = platform() === "windows";
     if (typeof Deno === "object") {
         const { Buffer } = await import('node:buffer');
-<<<<<<< HEAD
         // @ts-ignore
         const { decode } = await interop(import('npm:iconv-lite'), false);
-=======
-        let module = await import('npm:iconv-lite');
-        if (module.default) {
-            // @ts-ignore fix CommonJS module compatibility
-            module = module.default;
-        }
-        const { decode } = module;
->>>>>>> 113330a9
         const _cmd = new Deno.Command(cmd, { args });
         const { code, stdout, stderr } = await _cmd.output();
         return {
@@ -156,16 +143,7 @@
     }
     else if (typeof process === "object" && !!((_a = process.versions) === null || _a === void 0 ? void 0 : _a.node)) {
         const { spawn } = await import('child_process');
-<<<<<<< HEAD
         const { decode } = await interop(import('iconv-lite'), false);
-=======
-        let module = await import('iconv-lite');
-        if (module.default) {
-            // @ts-ignore fix CommonJS module compatibility
-            module = module.default;
-        }
-        const { decode } = module;
->>>>>>> 113330a9
         const child = spawn(cmd, args);
         const stdout = [];
         const stderr = [];
